// Copyright 2021 DeepMind Technologies Limited
//
// Licensed under the Apache License, Version 2.0 (the "License");
// you may not use this file except in compliance with the License.
// You may obtain a copy of the License at
//
//     http://www.apache.org/licenses/LICENSE-2.0
//
// Unless required by applicable law or agreed to in writing, software
// distributed under the License is distributed on an "AS IS" BASIS,
// WITHOUT WARRANTIES OR CONDITIONS OF ANY KIND, either express or implied.
// See the License for the specific language governing permissions and
// limitations under the License.

#include "engine/engine_collision_driver.h"

#include <math.h>
#include <stddef.h>
#include <string.h>

#include <mujoco/mjdata.h>
#include <mujoco/mjmacro.h>
#include <mujoco/mjmodel.h>
#include "engine/engine_callback.h"
#include "engine/engine_collision_convex.h"
#include "engine/engine_collision_primitive.h"
#include "engine/engine_collision_sdf.h"
#include "engine/engine_core_constraint.h"
#include "engine/engine_crossplatform.h"
#include "engine/engine_io.h"
#include "engine/engine_macro.h"
#include "engine/engine_support.h"
#include "engine/engine_util_blas.h"
#include "engine/engine_util_errmem.h"
#include "engine/engine_util_misc.h"
#include "engine/engine_util_solve.h"
#include "engine/engine_util_spatial.h"


// table of pair-wise collision functions
mjfCollision mjCOLLISIONFUNC[mjNGEOMTYPES][mjNGEOMTYPES] = {
  /*              PLANE  HFIELD  SPHERE            CAPSULE             ELLIPSOID         CYLINDER            BOX               MESH              SDF */
  /*PLANE     */ {0,     0,      mjc_PlaneSphere,  mjc_PlaneCapsule,   mjc_PlaneConvex,  mjc_PlaneCylinder,  mjc_PlaneBox,     mjc_PlaneConvex,  mjc_SDF},
  /*HFIELD    */ {0,     0,      mjc_ConvexHField, mjc_ConvexHField,   mjc_ConvexHField, mjc_ConvexHField,   mjc_ConvexHField, mjc_ConvexHField, mjc_HFieldSDF},
  /*SPHERE    */ {0,     0,      mjc_SphereSphere, mjc_SphereCapsule,  mjc_Convex,       mjc_SphereCylinder, mjc_SphereBox,    mjc_Convex,       mjc_SDF},
  /*CAPSULE   */ {0,     0,      0,                mjc_CapsuleCapsule, mjc_Convex,       mjc_Convex,         mjc_CapsuleBox,   mjc_Convex,       mjc_SDF},
  /*ELLIPSOID */ {0,     0,      0,                0,                  mjc_Convex,       mjc_Convex,         mjc_Convex,       mjc_Convex,       mjc_SDF},
  /*CYLINDER  */ {0,     0,      0,                0,                  0,                mjc_Convex,         mjc_Convex,       mjc_Convex,       mjc_SDF},
  /*BOX       */ {0,     0,      0,                0,                  0,                0,                  mjc_BoxBox,       mjc_Convex,       mjc_SDF},
  /*MESH      */ {0,     0,      0,                0,                  0,                0,                  0,                mjc_Convex,       mjc_MeshSDF},
  /*SDF       */ {0,     0,      0,                0,                  0,                0,                  0,                0,                mjc_SDF}
};



//------------------------------------ utility functions ------------------------------------------

// move arena pointer back to the end of the contact array
static inline void resetArena(mjData* d) {
  d->parena = d->ncon * sizeof(mjContact);
#ifdef ADDRESS_SANITIZER
  if (!d->threadpool) {
    ASAN_POISON_MEMORY_REGION(
      (char*)d->arena + d->parena, d->narena - d->pstack - d->parena);
  }
#endif
}



// plane to geom_center squared distance, g1 is a plane
static mjtNum planeGeomDist(const mjModel* m, mjData* d, int g1, int g2) {
  mjtNum* mat1 = d->geom_xmat + 9*g1;
  mjtNum norm[3] = {mat1[2], mat1[5], mat1[8]};
  mjtNum dif[3];

  mju_sub3(dif, d->geom_xpos + 3*g2, d->geom_xpos + 3*g1);
  return mju_dot3(dif, norm);
}



// return 1 if body has plane geom, 0 otherwise
static int hasPlane(const mjModel* m, int body) {
  int start = m->body_geomadr[body];
  int end = m->body_geomadr[body] + m->body_geomnum[body];

  // scan geoms belonging to body
  int g;
  for (g=start; g < end; g++) {
    if (m->geom_type[g] == mjGEOM_PLANE) {
      return 1;
    }
  }

  return 0;
}



// filter contact based on type and affinity
static int filterBitmask(int contype1, int conaffinity1,
                         int contype2, int conaffinity2) {
  return !(contype1 & conaffinity2) && !(contype2 & conaffinity1);
}



// filter contact based on global AABBs
static int filterBox(const mjtNum aabb1[6], const mjtNum aabb2[6], mjtNum margin) {
  if (aabb1[0]+aabb1[3]+margin < aabb2[0]-aabb2[3]) return 1;
  if (aabb1[1]+aabb1[4]+margin < aabb2[1]-aabb2[4]) return 1;
  if (aabb1[2]+aabb1[5]+margin < aabb2[2]-aabb2[5]) return 1;
  if (aabb2[0]+aabb2[3]+margin < aabb1[0]-aabb1[3]) return 1;
  if (aabb2[1]+aabb2[4]+margin < aabb1[1]-aabb1[4]) return 1;
  if (aabb2[2]+aabb2[5]+margin < aabb1[2]-aabb1[5]) return 1;
  return 0;
}



// filter contact based sphere-box test, treating sphere as box
static int filterSphereBox(const mjtNum s[3], mjtNum bound, const mjtNum aabb[6]) {
  if (s[0]+bound < aabb[0]-aabb[3]) return 1;
  if (s[1]+bound < aabb[1]-aabb[4]) return 1;
  if (s[2]+bound < aabb[2]-aabb[5]) return 1;
  if (s[0]-bound > aabb[0]+aabb[3]) return 1;
  if (s[1]-bound > aabb[1]+aabb[4]) return 1;
  if (s[2]-bound > aabb[2]+aabb[5]) return 1;
  return 0;
}



// filter contact based on bounding sphere test (raw)
static int filterSphere(const mjtNum pos1[3], const mjtNum pos2[3], mjtNum bound) {
  mjtNum dif[3] = {pos1[0]-pos2[0], pos1[1]-pos2[1], pos1[2]-pos2[2]};
  mjtNum distsqr = dif[0]*dif[0] + dif[1]*dif[1] + dif[2]*dif[2];

  return (distsqr > bound*bound);
}



// filter contact based on bounding sphere test
static int mj_filterSphere(const mjModel* m, mjData* d, int g1, int g2, mjtNum margin) {
  // neither geom is a plane
  if (m->geom_rbound[g1] > 0 && m->geom_rbound[g2] > 0) {
    return filterSphere(d->geom_xpos + 3*g1, d->geom_xpos + 3*g2,
                        m->geom_rbound[g1] + m->geom_rbound[g2] + margin);
  }

  // one geom is a plane
  if (m->geom_type[g1] == mjGEOM_PLANE && m->geom_rbound[g2] > 0
      && planeGeomDist(m, d, g1, g2) > margin + m->geom_rbound[g2]) {
    return 1;
  }
  if (m->geom_type[g2] == mjGEOM_PLANE && m->geom_rbound[g1] > 0
      && planeGeomDist(m, d, g2, g1) > margin + m->geom_rbound[g1]) {
    return 1;
  }
  return 0;
}



// filter body pair: 1- discard, 0- proceed
static int filterBodyPair(int weldbody1, int weldparent1, int weldbody2,
                          int weldparent2, int dsbl_filterparent) {
  // same weldbody check
  if (weldbody1 == weldbody2) {
    return 1;
  }

  // weldparent check
  if ((!dsbl_filterparent && weldbody1 != 0 && weldbody2 != 0) &&
      (weldbody1 == weldparent2 || weldbody2 == weldparent1)) {
    return 1;
  }

  // all tests passed
  return 0;
}



// return 1 if bodyflex can collide, 0 otherwise
static int canCollide(const mjModel* m, int bf) {
  if (bf < m->nbody) {
    return (m->body_contype[bf] || m->body_conaffinity[bf]);
  } else {
    int f = bf - m->nbody;
    return (m->flex_contype[f] || m->flex_conaffinity[f]);
  }
}



// return 1 if two bodyflexes can collide, 0 otherwise
static int canCollide2(const mjModel* m, int bf1, int bf2) {
  int nbody = m->nbody;
  int contype1 = (bf1 < nbody) ? m->body_contype[bf1] : m->flex_contype[bf1-nbody];
  int conaffinity1 = (bf1 < nbody) ? m->body_conaffinity[bf1] : m->flex_conaffinity[bf1-nbody];
  int contype2 = (bf2 < nbody) ? m->body_contype[bf2] : m->flex_contype[bf2-nbody];
  int conaffinity2 = (bf2 < nbody) ? m->body_conaffinity[bf2] : m->flex_conaffinity[bf2-nbody];

  // opposite of bitmask filter
  return (!filterBitmask(contype1, conaffinity1, contype2, conaffinity2));
}



// return 1 if element is active, 0 otherwise
int mj_isElemActive(const mjModel* m, int f, int e) {
  if (m->flex_dim[f] < 3) {
    return 1;
  } else {
    return (m->flex_elemlayer[m->flex_elemadr[f]+e] < m->flex_activelayers[f]);
  }
}



//----------------------------- collision detection entry point ------------------------------------

// compare contact pairs by their geom/elem/vert IDs
quicksortfunc(contactcompare, context, el1, el2) {
  const mjModel* m = (const mjModel*) context;
  mjContact* c1 = (mjContact*)el1;
  mjContact* c2 = (mjContact*)el2;

  // get colliding object ids
  int con1_obj1 = c1->geom[0] >= 0 ? c1->geom[0] : (c1->elem[0] >= 0 ? c1->elem[0] : c1->vert[0]);
  int con1_obj2 = c1->geom[1] >= 0 ? c1->geom[1] : (c1->elem[1] >= 0 ? c1->elem[1] : c1->vert[1]);
  int con2_obj1 = c2->geom[0] >= 0 ? c2->geom[0] : (c2->elem[0] >= 0 ? c2->elem[0] : c2->vert[0]);
  int con2_obj2 = c2->geom[1] >= 0 ? c2->geom[1] : (c2->elem[1] >= 0 ? c2->elem[1] : c2->vert[1]);

  // for geom:geom, reproduce the order of contacts without mj_collideTree
  // normally sorted by (g1, g2), but in mj_collideGeoms, g1 and g2 are swapped based on geom_type
  // here we undo this swapping for the purpose of sorting - needs to be done for each mjContact
  if (c1->geom[0] >= 0 && c1->geom[1] >= 0 &&
      c2->geom[0] >= 0 && c2->geom[1] >= 0) {
    if (m->geom_type[con1_obj1] > m->geom_type[con1_obj2]) {
      int tmp = con1_obj1;
      con1_obj1 = con1_obj2;
      con1_obj2 = tmp;
    }
    if (m->geom_type[con2_obj1] > m->geom_type[con2_obj2]) {
      int tmp = con2_obj1;
      con2_obj1 = con2_obj2;
      con2_obj2 = tmp;
    }
  }
  if (con1_obj1 < con2_obj1) return -1;
  if (con1_obj1 > con2_obj1) return 1;
  if (con1_obj2 < con2_obj2) return -1;
  if (con1_obj2 > con2_obj2) return 1;
  return 0;
}



// main collision function
void mj_collision(const mjModel* m, mjData* d) {
  TM_START1;

  int nexclude = m->nexclude, npair = m->npair, nbody = m->nbody;
  int nbodyflex = m->nbody + m->nflex;

  // reset the size of the contact array and invalidate efc arrays
  d->ncon = 0;
  resetArena(d);
  mj_clearEfc(d);

  // reset the visualization flags
  memset(d->bvh_active, 0, m->nbvh);

  // return if disabled
  if (mjDISABLED(mjDSBL_CONSTRAINT) || mjDISABLED(mjDSBL_CONTACT)
      || m->nconmax == 0 || nbodyflex < 2) {
    return;
  }

  mj_markStack(d);

  // broadphase collision detector
  TM_START;
  int nmaxpairs = (nbodyflex*(nbodyflex - 1))/2;
  int* broadphasepair = mj_stackAllocInt(d, nmaxpairs);
  int nbfpair = mj_broadphase(m, d, broadphasepair, nmaxpairs);
  unsigned int last_signature = -1;
  TM_END(mjTIMER_COL_BROAD);

  // midphase collision detector
  TM_RESTART;

  // save current narrowphase duration
  mjtNum tmNarrow = d->timer[mjTIMER_COL_NARROW].duration;

  // process bodyflex pairs returned by broadphase, merge with predefined geom pairs
  int pairadr = 0;
  for (int i=0; i < nbfpair; i++) {
    // reconstruct bodyflex pair ids
    int bf1 = (broadphasepair[i]>>16) & 0xFFFF;
    int bf2 = broadphasepair[i] & 0xFFFF;

    // compute signature for this bodyflex pair
    unsigned int signature = (bf1<<16) + bf2;
    // pairs come sorted by signature, but may not be unique
    // if signature is repeated, skip it
    if (signature == last_signature) {
      continue;
    }
    last_signature = signature;

    // merge predefined geom pairs
    int merged = 0;
    int startadr = pairadr;
    if (npair) {
      // test all predefined pairs for which pair_signature<=signature
      while (pairadr < npair && m->pair_signature[pairadr] <= signature) {
        if (m->pair_signature[pairadr] == signature) {
          merged = 1;
        }
        mj_collideGeoms(m, d, pairadr++, -1);
      }
    }

    // apply bitmask filtering at the bodyflex level
    if (!canCollide2(m, bf1, bf2)) {
      continue;
    }

    // handle body pair exclusion
    int exadr = 0;
    if (nexclude) {
      // advance exadr while exclude_signature < signature
      while (exadr < nexclude && m->exclude_signature[exadr] < signature) {
        exadr++;
      }

      // skip this bodyflex pair if its signature is found in exclude array
      if (exadr < nexclude && m->exclude_signature[exadr] == signature) {
        continue;
      }
    }

    // get bodyflex info
    int isbody1 = (bf1 < nbody);
    int isbody2 = (bf2 < nbody);
    int bvh1 = (isbody1 ? m->body_bvhadr[bf1] : m->flex_bvhadr[bf1-nbody]);
    int bvh2 = (isbody2 ? m->body_bvhadr[bf2] : m->flex_bvhadr[bf2-nbody]);
    int geomadr1 = (isbody1 ? m->body_geomadr[bf1] : -1);
    int geomadr2 = (isbody2 ? m->body_geomadr[bf2] : -1);

    // process bodyflex pair: two single-geom bodies
    if (isbody1 && isbody2 && m->body_geomnum[bf1] == 1 && m->body_geomnum[bf2] == 1) {
      mj_collideGeomPair(m, d, geomadr1, geomadr2, merged, startadr, pairadr);
    }

    // process bodyflex pair: midphase
    else if (!mjDISABLED(mjDSBL_MIDPHASE) && bvh1 >= 0 && bvh2 >= 0) {
      int ncon_before = d->ncon;
      mj_collideTree(m, d, bf1, bf2, merged, startadr, pairadr);
      int ncon_after = d->ncon;

      // sort contacts
      mjQUICKSORT(d->contact + ncon_before, ncon_after - ncon_before,
                  sizeof(mjContact), contactcompare, (void*) m);
    }

    // process bodyflex pair: all-to-all
    else {
      int geomadr_end1 = geomadr1 + m->body_geomnum[bf1];
      int geomadr_end2 = geomadr2 + m->body_geomnum[bf2];

      // body : body
      if (isbody1 && isbody2) {
        for (int g1=geomadr1; g1 < geomadr_end1; g1++) {
          for (int g2=geomadr2; g2 < geomadr_end2; g2++) {
            mj_collideGeomPair(m, d, g1, g2, merged, startadr, pairadr);
          }
        }
      }

      // body : flex
      else if (isbody1) {
        int f = bf2 - nbody;

        // process body geoms
        for (int g=m->body_geomadr[bf1]; g < geomadr_end1; g++) {
          // bitmask filtering at the geom-flex level
          if (filterBitmask(m->geom_contype[g], m->geom_conaffinity[g],
                            m->flex_contype[f], m->flex_conaffinity[f])) {
            continue;
          }

          // plane special processing
          if (m->geom_type[g] == mjGEOM_PLANE) {
            mj_collidePlaneFlex(m, d, g, f);
            continue;
          }

          // collide geom with flex elements
          int elemnum = m->flex_elemnum[f];
          for (int e=0; e < elemnum; e++) {
            mj_collideGeomElem(m, d, g, f, e);
          }
        }
      }

      // flex : flex
      else {
        int f1 = bf1 - nbody;
        int f2 = bf2 - nbody;

        // collide elements of two flexes
        for (int e1=0; e1 < m->flex_elemnum[f1]; e1++) {
          for (int e2=0; e2 < m->flex_elemnum[f2]; e2++) {
            mj_collideElems(m, d, f1, e1, f2, e2);
          }
        }
      }
    }
  }

  // finish merging predefined geom pairs
  if (npair) {
    while (pairadr < npair) {
      mj_collideGeoms(m, d, pairadr++, -1);
    }
  }

  // flex self-collisions
  for (int f=0; f < m->nflex; f++) {
    if (!m->flex_rigid[f] && (m->flex_contype[f] & m->flex_conaffinity[f])) {
      // internal collisions
      if (m->flex_internal[f]) {
        mj_collideFlexInternal(m, d, f);
      }

      // active element collisions
      if (m->flex_selfcollide[f] != mjFLEXSELF_NONE) {
        // element-element: midphase
        if (!mjDISABLED(mjDSBL_MIDPHASE) &&
            m->flex_selfcollide[f] != mjFLEXSELF_NARROW &&
            m->flex_bvhadr[f] >= 0) {
          // select midphase mode
          if (m->flex_selfcollide[f] == mjFLEXSELF_BVH ||
              (m->flex_selfcollide[f] == mjFLEXSELF_AUTO && m->flex_dim[f] == 3)) {
            mj_collideTree(m, d, nbody+f, nbody+f, 0, 0, 0);
          } else {
            mj_collideFlexSAP(m, d, f);
          }
        }

        // element-element: direct
        else {
          int flex_elemnum = m->flex_elemnum[f];
          for (int e1=0; e1 < flex_elemnum; e1++) {
            if (mj_isElemActive(m, f, e1)) {
              for (int e2=e1+1; e2 < flex_elemnum; e2++) {
                if (mj_isElemActive(m, f, e2)) {
                  mj_collideElems(m, d, f, e1, f, e2);
                }
              }
            }
          }
        }
      }
    }
  }

  // end midphase timer
  TM_END(mjTIMER_COL_MID);

  // subtract nested narrowphase timing from midphase timer
  d->timer[mjTIMER_COL_MID].duration -= (d->timer[mjTIMER_COL_NARROW].duration - tmNarrow);

  // increment narrowphase counter
  d->timer[mjTIMER_COL_NARROW].number++;

  mj_freeStack(d);
  TM_END1(mjTIMER_POS_COLLISION);
}



//------------------------------------ binary tree search ------------------------------------------

// collision tree node
struct mjCollisionTree_ {
  int node1;
  int node2;
};
typedef struct mjCollisionTree_ mjCollisionTree;



// collision tree allocation
static mjCollisionTree* mj_stackAllocTree(mjData* d, int max_stack) {
  return (mjCollisionTree*) mj_stackAllocByte(
    d, max_stack * sizeof(mjCollisionTree), _Alignof(mjCollisionTree));
}



// checks if the proposed collision pair is already present in pair_geom and calls narrow phase
void mj_collideGeomPair(const mjModel* m, mjData* d, int g1, int g2, int merged,
                        int startadr, int pairadr) {
  // merged: make sure geom pair is not repeated
  if (merged) {
    // find matching pair
    int found = 0;
    for (int k=startadr; k < pairadr; k++) {
      if ((m->pair_geom1[k] == g1 && m->pair_geom2[k] == g2) ||
          (m->pair_geom1[k] == g2 && m->pair_geom2[k] == g1)) {
        found = 1;
        break;
      }
    }

    // not found: test
    if (!found) {
      mj_collideGeoms(m, d, g1, g2);
    }
  }

  // not merged: always test
  else {
    mj_collideGeoms(m, d, g1, g2);
  }
}



// oriented bounding boxes collision (see Gottschalk et al.)
int mj_collideOBB(const mjtNum aabb1[6], const mjtNum aabb2[6],
                  const mjtNum xpos1[3], const mjtNum xmat1[9],
                  const mjtNum xpos2[3], const mjtNum xmat2[9], mjtNum margin,
                  mjtNum product[36], mjtNum offset[12], mjtByte* initialize) {
  // get infinite dimensions (planes only)
  mjtByte inf1[3] = {aabb1[3] >= mjMAXVAL, aabb1[4] >= mjMAXVAL, aabb1[5] >= mjMAXVAL};
  mjtByte inf2[3] = {aabb2[3] >= mjMAXVAL, aabb2[4] >= mjMAXVAL, aabb2[5] >= mjMAXVAL};

  // if a bounding box is infinite, there must be a collision
  if ((inf1[0] && inf1[1] && inf1[2]) || (inf2[0] && inf2[1] && inf2[2])) {
    return 1;
  }

  const mjtNum* aabb[2] = {aabb1, aabb2};
  const mjtNum *xmat[2] = {xmat1, xmat2};
  const mjtNum *xpos[2] = {xpos1, xpos2};
  mjtNum xcenter[2][3], normal[2][3][3];
  mjtNum proj[2], radius[2];
  mjtByte infinite[2] = {inf1[0] || inf1[1] || inf1[2], inf2[0] || inf2[1] || inf2[2]};

  // compute centers in local coordinates
  if (product == NULL) {
    for (int i=0; i < 2; i++) {  // bounding boxes
      for (int j=0; j < 3; j++) {  // axes
        if (xmat[i]) {
          mju_rotVecMat(xcenter[i], aabb[i], xmat[i]);
        } else {
          mju_copy3(xcenter[i], aabb[i]);
        }

        if (xpos[i]) {
          mju_addTo3(xcenter[i], xpos[i]);
        }
      }
    }
  }

  // compute normals in global coordinates
  for (int i=0; i < 2; i++) {  // bounding boxes
    for (int j=0; j < 3; j++) {  // faces
      for (int k=0; k < 3; k++) {  // world axes
        if (xmat[i]) {
          normal[i][j][k] = xmat[i][3*k+j];
        } else {
          normal[i][j][k] = (j == k);
        }
      }
    }
  }

  // precompute dot products
  if (product && offset && *initialize) {
    for (int i=0; i < 2; i++) {  // bodies
      for (int j=0; j < 2; j++) {  // bodies
        for (int k=0; k < 3; k++) {  // axes
          for (int l=0; l < 3; l++) {  // axes
            product[18*i + 9*j + 3*k + l] = mju_dot3(normal[i][l], normal[j][k]);
          }
          offset[6*i + 3*j + k] = xpos[i] ? mju_dot3(xpos[i], normal[j][k]) : 0;
        }
      }
    }
    *initialize = 0;
  }

  // check intersections
  for (int j=0; j < 2; j++) {  // bounding boxes
    if (infinite[1-j]) {
      continue;  // skip test against an infinite body
    }
    for (int k=0; k < 3; k++) {  // face
      for (int i=0; i < 2; i++) {  // bounding boxes
        if (product == NULL) {
          proj[i] = mju_dot3(xcenter[i], normal[j][k]);
          radius[i] = fabs(aabb[i][3]*mju_dot3(normal[i][0], normal[j][k])) +
                      fabs(aabb[i][4]*mju_dot3(normal[i][1], normal[j][k])) +
                      fabs(aabb[i][5]*mju_dot3(normal[i][2], normal[j][k]));
        } else {
          int adr = 18*i + 9*j + 3*k;
          proj[i] = aabb[i][0] * product[adr + 0] +
                    aabb[i][1] * product[adr + 1] +
                    aabb[i][2] * product[adr + 2] +
                    offset[6*i + 3*j + k];
          radius[i] = fabs(aabb[i][3]*product[adr + 0]) +
                      fabs(aabb[i][4]*product[adr + 1]) +
                      fabs(aabb[i][5]*product[adr + 2]);
        }
      }

      if (radius[0]+radius[1]+margin < fabs(proj[1]-proj[0])) {
        return 0;
      }
    }
  }

  return 1;
}

<<<<<<< HEAD
static mjCollisionTree* mj_stackAllocTree(mjData* d, int max_stack) {
  // check that the quotient is an integer
  return (mjCollisionTree*)mj_stackAlloc(
    d, max_stack * sizeof(mjCollisionTree*) / sizeof(mjtNum));
}
=======
>>>>>>> 8f9c690c


// binary search between two bodyflex trees
void mj_collideTree(const mjModel* m, mjData* d, int bf1, int bf2,
                    int merged, int startadr, int pairadr) {
  int nbody = m->nbody, nbvhstatic = m->nbvhstatic;
  mjtByte isbody1 = (bf1 < nbody);
  mjtByte isbody2 = (bf2 < nbody);
  int f1 = isbody1 ? -1 : bf1 - nbody;
  int f2 = isbody2 ? -1 : bf2 - nbody;
  const int bvhadr1 = isbody1 ? m->body_bvhadr[bf1] : m->flex_bvhadr[f1];
  const int bvhadr2 = isbody2 ? m->body_bvhadr[bf2] : m->flex_bvhadr[f2];
  const int* child1 = m->bvh_child + 2*bvhadr1;
  const int* child2 = m->bvh_child + 2*bvhadr2;
  const mjtNum* bvh1 = isbody1 ? (m->bvh_aabb     + 6*bvhadr1) :
                                 (d->bvh_aabb_dyn + 6*(bvhadr1 - nbvhstatic));
  const mjtNum* bvh2 = isbody2 ? (m->bvh_aabb     + 6*bvhadr2) :
                                 (d->bvh_aabb_dyn + 6*(bvhadr2 - nbvhstatic));

  // used with rotated bounding boxes (when bodies are involved)
  mjtNum product[36];  // 2 bb x 2 bb x 3 axes (body) x 3 axes (world)
  mjtNum offset[12];   // 2 bb x 2 bb x 3 axes (world)
  mjtByte initialize = 1;

  // bitmask filter for bodyflex pair
  if (!canCollide2(m, bf1, bf2)) {
    return;
  }

  mj_markStack(d);
  // TODO(b/273737633): Store bvh max depths to make this bound tighter.
  const int max_stack = (isbody1 ? m->body_bvhnum[bf1] : m->flex_bvhnum[f1]) +
                        (isbody2 ? m->body_bvhnum[bf2] : m->flex_bvhnum[f2]);
  mjCollisionTree* stack = mj_stackAllocTree(d, max_stack);

  int nstack = 1;
  stack[0].node1 = stack[0].node2 = 0;

  // for body:flex, if body has planes, call mj_collidePlaneFlex directly
  if (isbody1 && !isbody2 && m->body_weldid[bf1] == 0) {
    for (int i=m->body_geomadr[bf1]; i < m->body_geomadr[bf1]+m->body_geomnum[bf1]; i++) {
      if (m->geom_type[i] == mjGEOM_PLANE) {
        mj_collidePlaneFlex(m, d, i, f2);
      }
    }
  }

  // collide trees
  while (nstack) {
    // pop from stack
    nstack--;
    int node1 = stack[nstack].node1;
    int node2 = stack[nstack].node2;
    mjtByte isleaf1 = (child1[2*node1] < 0) && (child1[2*node1+1] < 0);
    mjtByte isleaf2 = (child2[2*node2] < 0) && (child2[2*node2+1] < 0);
    int nodeid1 = m->bvh_nodeid[bvhadr1 + node1];
    int nodeid2 = m->bvh_nodeid[bvhadr2 + node2];

    // SHOULD NOT OCCUR
    if ((isleaf1 && nodeid1 < 0) || (isleaf2 && nodeid2 < 0)) {
      mju_error("BVH leaf has invalid node id");
    }

    // self-collision: avoid repeated pairs
    if (bf1 == bf2 && node1 > node2) {
      continue;
    }

    // body : body
    if (isbody1 && isbody2) {
      // both are leaves
      if (isleaf1 && isleaf2) {
        mjtNum maxmargin = mju_max(m->geom_margin[nodeid1], m->geom_margin[nodeid2]);
        mjtNum margin = mj_assignMargin(m, maxmargin);

        if (!mj_filterSphere(m, d, nodeid1, nodeid2, margin)) {
          if (mj_collideOBB(m->geom_aabb + 6*nodeid1, m->geom_aabb + 6*nodeid2,
                            d->geom_xpos + 3*nodeid1, d->geom_xmat + 9*nodeid1,
                            d->geom_xpos + 3*nodeid2, d->geom_xmat + 9*nodeid2,
                            margin, NULL, NULL, &initialize)) {
            mj_collideGeomPair(m, d, nodeid1, nodeid2, merged, startadr, pairadr);
            d->bvh_active[node1 + bvhadr1] = 1;
            d->bvh_active[node2 + bvhadr2] = 1;
          }
        }
        continue;
      }

      // if no intersection at intermediate levels, stop
      mjtNum maxmargin = mju_max(m->body_margin[bf1], m->body_margin[bf2]);
      mjtNum margin = mj_assignMargin(m, maxmargin);
      if (!mj_collideOBB(bvh1 + 6*node1, bvh2 + 6*node2,
                         d->xipos + 3*bf1, d->ximat + 9*bf1,
                         d->xipos + 3*bf2, d->ximat + 9*bf2,
                         margin, product, offset, &initialize)) {
        continue;
      }
    }

    // body : flex
    else if (isbody1 && !isbody2) {
      // both are leaves
      if (isleaf1 && isleaf2) {
        mjtNum maxmargin = mju_max(m->geom_margin[nodeid1], m->flex_margin[f2]);
        mjtNum margin = mj_assignMargin(m, maxmargin);

        if (!filterBitmask(m->geom_contype[nodeid1], m->geom_conaffinity[nodeid1],
                           m->flex_contype[f2], m->flex_conaffinity[f2]) &&
            !filterSphereBox(d->geom_xpos + 3*nodeid1, m->geom_rbound[nodeid1] + margin,
                             bvh2 + 6*node2)) {
          if (mj_collideOBB(m->geom_aabb + 6*nodeid1, bvh2 + 6*node2,
                            d->geom_xpos + 3*nodeid1, d->geom_xmat + 9*nodeid1,
                            NULL, NULL,
                            margin, NULL, NULL, &initialize)) {
            // collide unless geom is plane (plane:flex handled separately)
            if (m->geom_type[nodeid1] != mjGEOM_PLANE) {
              mj_collideGeomElem(m, d, nodeid1, f2, nodeid2);
            }
            d->bvh_active[node1 + bvhadr1] = 1;
            d->bvh_active[node2 + bvhadr2] = 1;
          }
        }
        continue;
      }

      // if no intersection at intermediate levels, stop
      mjtNum maxmargin = mju_max(m->body_margin[bf1], m->flex_margin[f2]);
      mjtNum margin = mj_assignMargin(m, maxmargin);
      if (!mj_collideOBB(bvh1 + 6*node1, bvh2 + 6*node2,
                         d->xipos + 3*bf1, d->ximat + 9*bf1,
                         NULL, NULL,
                         margin, product, offset, &initialize)) {
        continue;
      }
    }

    // flex : body  SHOULD NOT OCCUR
    else if (!isbody1 && isbody2) {
      mjERROR("BVH flex : body collision should not occur");
    }

    // flex : flex
    else {
      // both are leaves
      // box filter applied in mj_collideElems, bitmask filter applied earlier
      if (isleaf1 && isleaf2) {
        mj_collideElems(m, d, f1, nodeid1, f2, nodeid2);
        d->bvh_active[node1 + bvhadr1] = 1;
        d->bvh_active[node2 + bvhadr2] = 1;
        continue;
      }

      // if no intersection at intermediate levels, stop
      mjtNum maxmargin = mju_max(m->flex_margin[f1], m->flex_margin[f2]);
      mjtNum margin = mj_assignMargin(m, maxmargin);
      if (filterBox(bvh1 + 6*node1, bvh2 + 6*node2, margin)) {
        continue;
      }
    }

    d->bvh_active[node1 + bvhadr1] = 1;
    d->bvh_active[node2 + bvhadr2] = 1;

    // keep traversing the tree
    if (!isleaf1 && isleaf2) {
      for (int i=0; i < 2; i++) {
        if (child1[2*node1+i] != -1) {
          if (nstack >= max_stack) {
            mjERROR("BVH stack depth exceeded.");  // SHOULD NOT OCCUR
          }
          stack[nstack].node1 = child1[2*node1+i];
          stack[nstack].node2 = node2;
          nstack++;
        }
      }
    } else if (isleaf1 && !isleaf2) {
      for (int i=0; i < 2; i++) {
        if (child2[2*node2+i] != -1) {
          if (nstack >= max_stack) {
            mjERROR("BVH stack depth exceeded.");  // SHOULD NOT OCCUR
          }
          stack[nstack].node1 = node1;
          stack[nstack].node2 = child2[2*node2+i];
          nstack++;
        }
      }
    } else {
      // compute surface areas of bounding boxes
      mjtNum x1 = bvh1[6*node1+3]-bvh1[6*node1+0];
      mjtNum y1 = bvh1[6*node1+4]-bvh1[6*node1+1];
      mjtNum z1 = bvh1[6*node1+5]-bvh1[6*node1+2];
      mjtNum x2 = bvh2[6*node2+3]-bvh2[6*node2+0];
      mjtNum y2 = bvh2[6*node2+4]-bvh2[6*node2+1];
      mjtNum z2 = bvh2[6*node2+5]-bvh2[6*node2+2];
      mjtNum surface1 = x1*y1 + y1*z1 + z1*x1;
      mjtNum surface2 = x2*y2 + y2*z2 + z2*x2;

      // traverse the hierarchy whose bounding box has the larger surface area
      if (surface1 > surface2) {
        for (int i = 0; i < 2; i++) {
          if (child1[2 * node1 + i] != -1) {
            if (nstack >= max_stack) {
              mjERROR("BVH stack depth exceeded.");  // SHOULD NOT OCCUR
            }
            stack[nstack].node1 = child1[2 * node1 + i];
            stack[nstack].node2 = node2;
            nstack++;
          }
        }
      } else {
        for (int i = 0; i < 2; i++) {
          if (child2[2 * node2 + i] != -1) {
            if (nstack >= max_stack) {
              mjERROR("BVH stack depth exceeded.");  // SHOULD NOT OCCUR
            }
            stack[nstack].node1 = node1;
            stack[nstack].node2 = child2[2*node2+i];
            nstack++;
          }
        }
      }
    }
  }
  mj_freeStack(d);
}



//----------------------------- broad-phase collision detection ------------------------------------

// make AAMM (xmin[3], xmax[3]) for one bodyflex
static void makeAAMM(const mjModel* m, mjData* d, mjtNum* aamm, int bf, const mjtNum* frame) {
  // body
  if (bf < m->nbody) {
    int body = bf;
    int body_geomnum = m->body_geomnum[body];

    // process all body geoms (body is collidable, should have geoms)
    for (int i=0; i < body_geomnum; i++) {
      int geom = m->body_geomadr[body]+i;
      mjtNum margin = mjENABLED(mjENBL_OVERRIDE) ? 0.5*m->opt.o_margin : m->geom_margin[geom];
      mjtNum _aamm[6];

      // set _aamm for this geom
      for (int j=0; j < 3; j++) {
        mjtNum cen = mju_dot3(d->geom_xpos+3*geom, frame+3*j);
        _aamm[j]   = cen - m->geom_rbound[geom] - margin;
        _aamm[j+3] = cen + m->geom_rbound[geom] + margin;
      }

      // update body aamm
      if (i == 0) {
        mju_copy(aamm, _aamm, 6);
      } else {
        for (int j=0; j < 3; j++) {
          aamm[j]   = mju_min(aamm[j],   _aamm[j]);
          aamm[j+3] = mju_max(aamm[j+3], _aamm[j+3]);
        }
      }
    }
  }

  // flex
  else {
    int f = bf - m->nbody;
    int flex_vertnum = m->flex_vertnum[f];
    const mjtNum* vbase = d->flexvert_xpos + 3*m->flex_vertadr[f];

    // process flex vertices
    for (int i=0; i < flex_vertnum; i++) {
      mjtNum v[3];

      // compute vertex coordinates in given frame
      mju_mulMatVec(v, frame, vbase+3*i, 3, 3);

      // update aamm
      if (i == 0) {
        mju_copy3(aamm, v);
        mju_copy3(aamm+3, v);
      } else {
        for (int j=0; j < 3; j++) {
          aamm[j]   = mju_min(aamm[j], v[j]);
          aamm[j+3] = mju_max(aamm[j+3], v[j]);
        }
      }
    }

    // correct for flex radius and margin
    mjtNum margin = mjENABLED(mjENBL_OVERRIDE) ? 0.5*m->opt.o_margin : m->flex_margin[f];
    mjtNum bound = m->flex_radius[f] + margin;
    aamm[0] -= bound;
    aamm[1] -= bound;
    aamm[2] -= bound;
    aamm[3] += bound;
    aamm[4] += bound;
    aamm[5] += bound;
  }
}



// add bodyflex pair in buffer; do not filter if m is NULL
static void add_pair(const mjModel* m, int bf1, int bf2,
                     int* npair, int* pair, int maxpair) {
  // add pair if there is room in buffer
  if ((*npair) < maxpair) {
    // contact filtering if m is not NULL
    if (m) {
      int nbody = m->nbody;
      int contype1, conaffinity1, contype2, conaffinity2;

      // get contype and conaffinity for bodyflex 1
      if (bf1 < nbody) {
        int body_geomadr1 = m->body_geomadr[bf1];
        int body_geomnum1 = m->body_geomnum[bf1];
        contype1 = conaffinity1 = 0;
        for (int i=body_geomadr1; i < body_geomadr1+body_geomnum1; i++) {
          contype1 |= m->geom_contype[i];
          conaffinity1 |= m->geom_conaffinity[i];
        }
      } else {
        contype1 = m->flex_contype[bf1-nbody];
        conaffinity1 = m->flex_conaffinity[bf1-nbody];
      }

      // get contype and conaffinity for bodyflex 2
      if (bf2 < nbody) {
        int body_geomadr2 = m->body_geomadr[bf2];
        int body_geomnum2 = m->body_geomnum[bf2];
        contype2 = conaffinity2 = 0;
        for (int i=body_geomadr2; i < body_geomadr2+body_geomnum2; i++) {
          contype2 |= m->geom_contype[i];
          conaffinity2 |= m->geom_conaffinity[i];
        }
      } else {
        contype2 = m->flex_contype[bf2-nbody];
        conaffinity2 = m->flex_conaffinity[bf2-nbody];
      }

      // compatibility check
      if (!(contype1 & conaffinity2) && !(contype2 & conaffinity1)) {
        return;
      }
    }

    // add pair
    if (bf1 < bf2) {
      pair[*npair] = (bf1<<16) + bf2;
    } else {
      pair[*npair] = (bf2<<16) + bf1;
    }
    (*npair)++;
  } else {
    mjERROR("broadphase buffer full");
  }
}



//----------------------------- general Sweep and Prune algorithm ----------------------------------

// helper structure for SAP sorting
struct _mjtSAP {
  float value;
  int id_ismax;
};
typedef struct _mjtSAP mjtSAP;



// comparison function for SAP
quicksortfunc(SAPcompare, context, el1, el2) {
  mjtSAP* obj1 = (mjtSAP*)el1;
  mjtSAP* obj2 = (mjtSAP*)el2;

  if (obj1->value < obj2->value) {
    return -1;
  } else if (obj1->value == obj2->value) {
    return 0;
  } else {
    return 1;
  }
}



// given list of axis-aligned bounding boxes in AAMM (xmin[3], xmax[3]) format,
// return list of pairs (i, j) in format (i<<16 + j) that can collide,
// using sweep-and-prune along specified axis (0-2).
static int mj_SAP(mjData* d, const mjtNum* aamm, int n, int axis, int* pair, int maxpair) {
  // check inputs
  if (n >= 0x10000 || axis < 0 || axis > 2 || maxpair < 1) {
    return -1;
  }

  // allocate sort buffer
  mjtSAP* sortbuf = (mjtSAP*) mj_stackAllocByte(d, 2*n*sizeof(mjtSAP), _Alignof(mjtSAP));
  mjtSAP* activebuf = (mjtSAP*) mj_stackAllocByte(d, 2*n*sizeof(mjtSAP), _Alignof(mjtSAP));

  // init sortbuf with specified axis
  for (int i=0; i < n; i++) {
    sortbuf[2*i].id_ismax = i;
    sortbuf[2*i].value = (float)aamm[6*i+axis];
    sortbuf[2*i+1].id_ismax = i + 0x10000;
    sortbuf[2*i+1].value = (float)aamm[6*i+3+axis];
  }

  // sort along specified axis
  mjQUICKSORT(sortbuf, 2*n, sizeof(mjtSAP), SAPcompare, 0);

  // define the other two axes
  int axisA, axisB;
  if (axis == 0) {
    axisA = 1;
    axisB = 2;
  } else if (axis == 1) {
    axisA = 0;
    axisB = 2;
  } else {
    axisA = 0;
    axisB = 1;
  }

  // sweep and prune
  int cnt = 0;    // size of active list
  int npair = 0;  // number of pairs added
  for (int i=0; i < 2*n; i++) {
    // min value: collide with all in list, add
    if (!(sortbuf[i].id_ismax & 0x10000)) {
      for (int j=0; j < cnt; j++) {
        // get ids: no need to mask ismax because activebuf entries never have the ismax bit,
        // and sortbuf[i].id_ismax is tested above
        int id1 = activebuf[j].id_ismax;
        int id2 = sortbuf[i].id_ismax;

        // use the other two axes to prune if possible
        if (aamm[6*id1+axisA] > aamm[6*id2+axisA+3] ||
            aamm[6*id1+axisB] > aamm[6*id2+axisB+3] ||
            aamm[6*id2+axisA] > aamm[6*id1+axisA+3] ||
            aamm[6*id2+axisB] > aamm[6*id1+axisB+3]) {
          continue;
        }

        // add pair, check buffer size
        pair[npair++] = (id1<<16) + id2;
        if (npair >= maxpair) {
          return maxpair;
        }
      }

      // add to list
      activebuf[cnt] = sortbuf[i];
      cnt++;
    }

    // max value: remove corresponding min value from list
    else {
      int toremove = sortbuf[i].id_ismax & 0xFFFF;
      for (int j=0; j < cnt; j++) {
        if (activebuf[j].id_ismax == toremove) {
          if (j < cnt-1) {
            memmove(activebuf+j, activebuf+j+1, sizeof(mjtSAP)*(cnt-1-j));
          }
          cnt--;
          break;
        }
      }
    }
  }

  return npair;
}



// add vector to covariance
static void updateCov(mjtNum cov[9], const mjtNum vec[3], const mjtNum cen[3]) {
  mjtNum dif[3] = {vec[0]-cen[0], vec[1]-cen[1], vec[2]-cen[2]};
  mjtNum D00 = dif[0]*dif[0];
  mjtNum D01 = dif[0]*dif[1];
  mjtNum D02 = dif[0]*dif[2];
  mjtNum D11 = dif[1]*dif[1];
  mjtNum D12 = dif[1]*dif[2];
  mjtNum D22 = dif[2]*dif[2];
  cov[0] += D00;
  cov[1] += D01;
  cov[2] += D02;
  cov[3] += D01;
  cov[4] += D11;
  cov[5] += D12;
  cov[6] += D02;
  cov[7] += D12;
  cov[8] += D22;
}



// comparison function for unsigned ints
quicksortfunc(uintcompare, context, el1, el2) {
  unsigned int n1 = *(unsigned int*)el1;
  unsigned int n2 = *(unsigned int*)el2;

  if (n1 < n2) {
    return -1;
  } else if (n1 == n2) {
    return 0;
  } else {
    return 1;
  }
}



// broadphase collision detector
int mj_broadphase(const mjModel* m, mjData* d, int* bfpair, int maxpair) {
  int npair = 0, nbody = m->nbody, ngeom = m->ngeom;
  int nvert = m->nflexvert, nflex = m->nflex, nbodyflex = m->nbody + m->nflex;
  int dsbl_filterparent = mjDISABLED(mjDSBL_FILTERPARENT);
  mjtNum cov[9], cen[3], eigval[3], frame[9], quat[4];

  // init with pairs involving always-colliding bodies
  for (int b1=0; b1 < nbody; b1++) {
    // cannot colide
    if (!canCollide(m, b1)) {
      continue;
    }

    // b1 is world body with geoms, or world-welded body with plane
    if ((b1 == 0 && m->body_geomnum[b1] > 0) ||
        (m->body_weldid[b1] == 0 && hasPlane(m, b1))) {
      // add b1:body pairs that are not welded together
      for (int b2=0; b2 < nbody; b2++) {
        // cannot colide
        if (!canCollide(m, b2)) {
          continue;
        }

        // welded together
        int weld2 = m->body_weldid[b2];
        int parent_weld2 = m->body_weldid[m->body_parentid[weld2]];
        if (filterBodyPair(0, 0, weld2, parent_weld2, dsbl_filterparent)) {
          continue;
        }

        // add pair
        add_pair(m, b1, b2, &npair, bfpair, maxpair);
      }

      // add all b1:flex pairs
      for (int f=0; f < nflex; f++) {
        add_pair(m, b1, nbody+f, &npair, bfpair, maxpair);
      }
    }
  }

  // find center of non-world geoms and flex vertices; return if none
  int cnt = 0;
  mju_zero3(cen);
  for (int i=0; i < ngeom; i++) {
    if (m->geom_bodyid[i]) {
      mju_addTo3(cen, d->geom_xpos+3*i);
      cnt++;
    }
  }
  for (int i=0; i < nvert; i++) {
    if (m->flex_vertbodyid[i]) {
      mju_addTo3(cen, d->flexvert_xpos+3*i);
      cnt++;
    }
  }
  if (cnt == 0) {
    return npair;
  }
  mju_scl3(cen, cen, 1.0/cnt);

  // compute covariance
  mju_zero(cov, 9);
  for (int i=0; i < ngeom; i++) {
    if (m->geom_bodyid[i]) {
      updateCov(cov, d->geom_xpos+3*i, cen);
    }
  }
  for (int i=0; i < nvert; i++) {
    if (m->flex_vertbodyid[i]) {
      updateCov(cov, d->flexvert_xpos+3*i, cen);
    }
  }
  mju_scl(cov, cov, 1.0/cnt, 9);

  // construct covariance-aligned 3D frame
  mju_eig3(eigval, frame, quat, cov);

  // allocate collidable bodyflex ids, construct list
  mj_markStack(d);
  int* bfid = mj_stackAllocInt(d, nbodyflex);
  int ncollide = 0;
  for (int i=1; i < nbodyflex; i++) {
    if (canCollide(m, i)) {
      bfid[ncollide++] = i;
    }
  }

  // nothing collidable
  if (ncollide < 2) {
    goto endbroad;
  }

  // allocate and construct AAMMs for collidable only
  mjtNum* aamm = mj_stackAllocNum(d, 6*ncollide);
  for (int i=0; i < ncollide; i++) {
    makeAAMM(m, d, aamm+6*i, bfid[i], frame);
  }

  // call SAP
  int maxsappair = ncollide*(ncollide-1)/2;
  int* sappair = mj_stackAllocInt(d, maxsappair);
  int nsappair = mj_SAP(d, aamm, ncollide, 0, sappair, maxsappair);
  if (nsappair < 0) {
    mjERROR("SAP failed");
  }

  // filter SAP pairs, convert to bodyflex pairs
  for (int i=0; i < nsappair; i++) {
    int bf1 = bfid[sappair[i] >> 16];
    int bf2 = bfid[sappair[i] & 0xFFFF];

    // body pair: prune based on weld filter
    if (bf1 < nbody && bf2 < nbody) {
      int weld1 = m->body_weldid[bf1];
      int weld2 = m->body_weldid[bf2];
      int parent_weld1 = m->body_weldid[m->body_parentid[weld1]];
      int parent_weld2 = m->body_weldid[m->body_parentid[weld2]];

      if (filterBodyPair(weld1, parent_weld1, weld2, parent_weld2,
                         dsbl_filterparent)) {
        continue;
      }
    }

    // add bodyflex pair if there is room in buffer
    add_pair(m, bf1, bf2, &npair, bfpair, maxpair);
  }

endbroad:

  // sort bodyflex pairs by signature
  if (npair) {
    mjQUICKSORT(bfpair, npair, sizeof(int), uintcompare, 0);
  }

  mj_freeStack(d);
  return npair;
}



//----------------------------- narrow-phase collision detection -----------------------------------

// compute contact condim, gap, solref, solimp, friction
static void mj_contactParam(const mjModel* m, int* condim, mjtNum* gap,
                            mjtNum* solref, mjtNum* solimp, mjtNum* friction,
                            int g1, int g2, int f1, int f2) {
  mjtNum fri[3];

  // get parameters from geom1 or flex1
  int priority1 =           (f1 < 0) ? m->geom_priority[g1]     : m->flex_priority[f1];
  int condim1 =             (f1 < 0) ? m->geom_condim[g1]       : m->flex_condim[f1];
  mjtNum gap1 =             (f1 < 0) ? m->geom_gap[g1]          : m->flex_gap[f1];
  mjtNum solmix1 =          (f1 < 0) ? m->geom_solmix[g1]       : m->flex_solmix[f1];
  const mjtNum* solref1 =   (f1 < 0) ? m->geom_solref+g1*mjNREF : m->flex_solref+f1*mjNREF;
  const mjtNum* solimp1 =   (f1 < 0) ? m->geom_solimp+g1*mjNIMP : m->flex_solimp+f1*mjNIMP;
  const mjtNum* friction1 = (f1 < 0) ? m->geom_friction+g1*3    : m->flex_friction+f1*3;

  // get parameters from geom2 or flex2
  int priority2 =           (f2 < 0) ? m->geom_priority[g2]     : m->flex_priority[f2];
  int condim2 =             (f2 < 0) ? m->geom_condim[g2]       : m->flex_condim[f2];
  mjtNum gap2 =             (f2 < 0) ? m->geom_gap[g2]          : m->flex_gap[f2];
  mjtNum solmix2 =          (f2 < 0) ? m->geom_solmix[g2]       : m->flex_solmix[f2];
  const mjtNum* solref2 =   (f2 < 0) ? m->geom_solref+g2*mjNREF : m->flex_solref+f2*mjNREF;
  const mjtNum* solimp2 =   (f2 < 0) ? m->geom_solimp+g2*mjNIMP : m->flex_solimp+f2*mjNIMP;
  const mjtNum* friction2 = (f2 < 0) ? m->geom_friction+g2*3    : m->flex_friction+f2*3;

  // gap: max
  *gap = mju_max(gap1, gap2);

  // different priority: copy from item with higher priority
  if (priority1 > priority2) {
    *condim = condim1;
    mju_copy(solref, solref1, mjNREF);
    mju_copy(solimp, solimp1, mjNIMP);
    mju_copy(fri, friction1, 3);
  }
  else if (priority1 < priority2) {
    *condim = condim2;
    mju_copy(solref, solref2, mjNREF);
    mju_copy(solimp, solimp2, mjNIMP);
    mju_copy(fri, friction2, 3);
  }

  // same priority
  else {
    // condim: max
    *condim = mjMAX(condim1, condim2);

    // compute solver mix factor
    mjtNum mix;
    if (solmix1 >= mjMINVAL && solmix2 >= mjMINVAL) {
      mix = solmix1 / (solmix1 + solmix2);
    } else if (solmix1 < mjMINVAL && solmix2 < mjMINVAL) {
      mix = 0.5;
    } else if (solmix1 < mjMINVAL) {
      mix = 0.0;
    } else {
      mix = 1.0;
    }

    // reference standard: mix
    if (solref1[0] > 0 && solref2[0] > 0) {
      for (int i=0; i < mjNREF; i++) {
        solref[i] = mix*solref1[i] + (1-mix)*solref2[i];
      }
    }

    // reference direct: min
    else {
      for (int i=0; i < mjNREF; i++) {
        solref[i] = mju_min(solref1[i], solref2[i]);
      }
    }

    // impedance: mix
    for (int i=0; i < mjNIMP; i++) {
      solimp[i] = mix*solimp1[i] + (1-mix)*solimp2[i];
    }

    // friction: max
    for (int i=0; i < 3; i++) {
      fri[i] = mju_max(friction1[i], friction2[i]);
    }
  }

  // unpack 5D friction
  friction[0] = fri[0];
  friction[1] = fri[0];
  friction[2] = fri[1];
  friction[3] = fri[2];
  friction[4] = fri[2];

  // SHOULD NOT OCCUR
  if (*condim > 6 || *condim < 1) {
    mjERROR("Invalid condim value: %d", *condim);
  }
}



// set contact parameters
static void mj_setContact(const mjModel* m, mjContact* con,
                          int condim, mjtNum includemargin,
                          const mjtNum* solref, const mjtNum* solreffriction,
                          const mjtNum* solimp, const mjtNum* friction) {
  // set parameters
  con->dim = condim;
  con->includemargin = includemargin;
  mj_assignRef(m, con->solref, solref);
  mj_assignRef(m, con->solreffriction, solreffriction);
  mj_assignImp(m, con->solimp, solimp);
  mj_assignFriction(m, con->friction, friction);

  // exclude in gap
  con->exclude = (con->dist >= includemargin);

  // complete frame
  mju_makeFrame(con->frame);

  // clear fields that are computed later
  con->efc_address = -1;
  con->mu = 0;
  mju_zero(con->H, 36);

  // set deprecated fields
  con->geom1 = con->geom[0];
  con->geom2 = con->geom[1];
}



// make capsule from two flex vertices
static void mj_makeCapsule(const mjModel* m, mjData* d, int f, const int vid[2],
                           mjtNum pos[3], mjtNum mat[9], mjtNum size[2]) {
  // get vertex positions
  mjtNum* v1 = d->flexvert_xpos + 3*(m->flex_vertadr[f] + vid[0]);
  mjtNum* v2 = d->flexvert_xpos + 3*(m->flex_vertadr[f] + vid[1]);

  // construct capsule from vertices
  mjtNum dif[3] = {v1[0]-v2[0], v1[1]-v2[1], v1[2]-v2[2]};
  size[0] = m->flex_radius[f];
  size[1] = 0.5*mju_normalize3(dif);

  mju_add3(pos, v1, v2);
  mju_scl3(pos, pos, 0.5);

  mjtNum quat[4];
  mju_quatZ2Vec(quat, dif);
  mju_quat2Mat(mat, quat);
}



// test two geoms for collision, apply filters, add to contact list
void mj_collideGeoms(const mjModel* m, mjData* d, int g1, int g2) {
  TM_START;

  int num, type1, type2, condim;
  mjtNum margin, gap, friction[5], solref[mjNREF], solimp[mjNIMP];
  mjtNum solreffriction[mjNREF] = {0};

  int ipair = (g2 < 0 ? g1 : -1);

  // get explicit geom ids from pair
  if (ipair >= 0) {
    g1 = m->pair_geom1[ipair];
    g2 = m->pair_geom2[ipair];
  }

  // order geoms by type
  if (m->geom_type[g1] > m->geom_type[g2]) {
    int i = g1;
    g1 = g2;
    g2 = i;
  }

  // copy types and bodies
  type1 = m->geom_type[g1];
  type2 = m->geom_type[g2];

  // return if no collision function
  if (!mjCOLLISIONFUNC[type1][type2]) {
    return;
  }

  // apply filters if not predefined pair
  if (ipair < 0) {
    // user filter if defined
    if (mjcb_contactfilter) {
      if (mjcb_contactfilter(m, d, g1, g2)) {
        return;
      }
    }

    // otherwise built-in filter
    else if (filterBitmask(m->geom_contype[g1], m->geom_conaffinity[g1],
                           m->geom_contype[g2], m->geom_conaffinity[g2])) {
      return;
    }
  }

  // set margin: dynamic or pair
  if (ipair < 0) {
    margin = mj_assignMargin(m, mju_max(m->geom_margin[g1], m->geom_margin[g2]));
  } else {
    margin = mj_assignMargin(m, m->pair_margin[ipair]);
  }

  // bounding sphere filter
  if (mj_filterSphere(m, d, g1, g2, margin)) {
    return;
  }

  // allocate mjContact[mjMAXCONPAIR] on the arena
  mjContact* con =
    (mjContact*) mj_arenaAllocByte(d, sizeof(mjContact) * mjMAXCONPAIR, _Alignof(mjContact));
  if (!con) {
    mj_warning(d, mjWARN_CONTACTFULL, d->ncon);
    return;
  }

  // call collision detector to generate contacts
  num = mjCOLLISIONFUNC[type1][type2](m, d, con, g1, g2, margin);

  // check contacts
  if (!num) {
    resetArena(d);
    return;
  }

  // check number of contacts, SHOULD NOT OCCUR
  if (num > mjMAXCONPAIR) {
    mjERROR("too many contacts returned by collision function");
  }

  // remove repeated contacts in box-box
  if (type1 == mjGEOM_BOX && type2 == mjGEOM_BOX) {
    // use dim field to mark: -1: bad, 0: good
    for (int i=0; i < num; i++) {
      con[i].dim = 0;
    }

    // find bad
    for (int i=0; i < num-1; i++) {
      for (int j=i+1; j < num; j++) {
        if (con[i].pos[0] == con[j].pos[0] &&
            con[i].pos[1] == con[j].pos[1] &&
            con[i].pos[2] == con[j].pos[2]) {
          con[i].dim = -1;
          break;
        }
      }
    }

    // consolidate good
    int i = 0;
    for (int j=0; j < num; j++) {
      if (con[j].dim == 0) {
        // different: copy
        if (i < j) {
          con[i] = con[j];
        }

        // advance either way
        i++;
      }
    }

    // adjust size
    num = i;
  }

  // set condim, gap, solref, solimp, friction: dynamic
  if (ipair < 0) {
    mj_contactParam(m, &condim, &gap, solref, solimp, friction, g1, g2, -1, -1);
  }

  // set condim, gap, solref, solimp, friction: pair
  else {
    condim = m->pair_dim[ipair];
    gap = m->pair_gap[ipair];
    mju_copy(solref, m->pair_solref+mjNREF*ipair, mjNREF);
    mju_copy(solimp, m->pair_solimp+mjNIMP*ipair, mjNIMP);
    mju_copy(friction, m->pair_friction+5*ipair, 5);

    // reference, friction directions
    if (m->pair_solreffriction[mjNREF*ipair] || m->pair_solreffriction[mjNREF*ipair + 1]) {
      mju_copy(solreffriction, m->pair_solreffriction+mjNREF*ipair, mjNREF);
    }
  }

  // add contacts returned by collision detector
  for (int i=0; i < num; i++) {
    // set contact ids
    con[i].geom[0] = g1;
    con[i].geom[1] = g2;
    con[i].flex[0] = -1;
    con[i].flex[1] = -1;
    con[i].elem[0] = -1;
    con[i].elem[1] = -1;
    con[i].vert[0] = -1;
    con[i].vert[1] = -1;

    // set remaining contact parameters
    mj_setContact(m, con + i, condim, margin-gap, solref, solreffriction, solimp, friction);
  }

  // add to ncon
  d->ncon += num;

  // move arena pointer back to the end of the contact array
  resetArena(d);

  // add duration without incrementing counter
  TM_ADD(mjTIMER_COL_NARROW);
}



// test a plane geom and a flex for collision, add to contact list
void mj_collidePlaneFlex(const mjModel* m, mjData* d, int g, int f) {
  mjContact con;
  mjtNum radius = m->flex_radius[f];
  mjtNum* pos = d->geom_xpos + 3*g;
  mjtNum* mat = d->geom_xmat + 9*g;
  mjtNum nrm[3] = {mat[2], mat[5], mat[8]};

  // prepare contact parameters (same for all vertices)
  mjtNum margin = mj_assignMargin(m, mju_max(m->geom_margin[g], m->flex_margin[f]));
  int condim;
  int flex_vertnum = m->flex_vertnum[f];
  mjtNum gap, solref[mjNREF], solimp[mjNIMP], friction[5];
  mjtNum solreffriction[mjNREF] = {0};
  mj_contactParam(m, &condim, &gap, solref, solimp, friction, g, -1, -1, f);

  // collide all flex vertices with plane
  for (int i=0; i < flex_vertnum; i++) {
    mjtNum* v = d->flexvert_xpos + 3*(m->flex_vertadr[f]+i);

    // distance from plane to vertex
    mjtNum dif[3] = {v[0]-pos[0], v[1]-pos[1], v[2]-pos[2]};
    mjtNum dist = mju_dot3(dif, nrm);

    // no contact
    if (dist > margin + radius) {
      continue;
    }

    // create contact
    con.dist = dist - radius;
    mju_addScl3(con.pos, v, nrm, -con.dist*0.5 - radius);
    mju_copy3(con.frame, nrm);
    mju_zero3(con.frame+3);

    // set contact ids
    con.geom[0] = g;
    con.geom[1] = -1;
    con.flex[0] = -1;
    con.flex[1] = f;
    con.elem[0] = -1;
    con.elem[1] = -1;
    con.vert[0] = -1;
    con.vert[1] = i;

    // set remaining contact parameters
    mj_setContact(m, &con, condim, margin-gap, solref, solreffriction, solimp, friction);

    // add to mjData, abort if too many contacts
    if (mj_addContact(m, d, &con)) {
      return;
    }
  }
}



// test single triangle plane : vertex
static int planeVertex(mjContact* con, const mjtNum* pos, mjtNum rad,
                       int t0, int t1, int t2, int v) {
  // make t0 the origin
  mjtNum e1[3], e2[3], ev[3];
  mju_sub3(e1, pos+3*t1, pos+3*t0);
  mju_sub3(e2, pos+3*t2, pos+3*t0);
  mju_sub3(ev, pos+3*v,  pos+3*t0);

  // compute normal
  mjtNum nrm[3];
  mju_cross(nrm, e1, e2);
  mju_normalize3(nrm);

  // project, check distance
  mjtNum dst = mju_dot3(ev, nrm);
  if (dst <= -2*rad) {
    return 0;
  }

  // construct contact
  con->dist = -dst-2*rad;
  mju_scl3(con->frame, nrm, -1);
  mju_addScl3(con->pos, pos+3*v, nrm, -0.5*dst);
  con->vert[1] = v;
  return 1;
}



// test for internal flex collisions, add to contact list
// ignore margin to avoid permament self-collision
void mj_collideFlexInternal(const mjModel* m, mjData* d, int f) {
  int flex_evpairnum = m->flex_evpairnum[f];

  // predefined element-vertex
  for (int i=0; i < flex_evpairnum; i++) {
    const int* ev = m->flex_evpair + 2*m->flex_evpairadr[f] + 2*i;
    mj_collideElemVert(m, d, f, ev[0], ev[1]);
  }

  // within-element for tetrahedral only
  if (m->flex_dim[f] != 3) {
    return;
  }

  // initialize contact
  mjContact con;
  con.geom[0] = con.geom[1] = -1;
  con.flex[0] = con.flex[1] = f;
  con.elem[1] = con.vert[0] = -1;

  // prepare contact parameters
  int condim;
  int flex_elemnum = m->flex_elemnum[f];
  mjtNum radius = m->flex_radius[f];
  mjtNum gap, solref[mjNREF], solimp[mjNIMP], friction[5];
  mjtNum solreffriction[mjNREF] = {0};
  mj_contactParam(m, &condim, &gap, solref, solimp, friction, -1, -1, f, f);
  condim = 1;

  // process all elements
  const mjtNum* vertxpos = d->flexvert_xpos + 3*m->flex_vertadr[f];
  for (int e=0; e < flex_elemnum; e++) {
    const int* edata = m->flex_elem + m->flex_elemdataadr[f] + e*4;
    con.elem[0] = e;

    // face (0,1,2)
    if (planeVertex(&con, vertxpos, radius, edata[0], edata[1], edata[2], edata[3])) {
      mj_setContact(m, &con, condim, 0, solref, solreffriction, solimp, friction);
      if (mj_addContact(m, d, &con)) return;
    }

    // face (0,2,3)
    if (planeVertex(&con, vertxpos, radius, edata[0], edata[2], edata[3], edata[1])) {
      mj_setContact(m, &con, condim, 0, solref, solreffriction, solimp, friction);
      if (mj_addContact(m, d, &con)) return;
    }

    // face (0,3,1)
    if (planeVertex(&con, vertxpos, radius, edata[0], edata[3], edata[1], edata[2])) {
      mj_setContact(m, &con, condim, 0, solref, solreffriction, solimp, friction);
      if (mj_addContact(m, d, &con)) return;
    }

    // face (1,3,2)
    if (planeVertex(&con, vertxpos, radius, edata[1], edata[3], edata[2], edata[0])) {
      mj_setContact(m, &con, condim, 0, solref, solreffriction, solimp, friction);
      if (mj_addContact(m, d, &con)) return;
    }
  }
}



// test active element self-collisions with SAP
// ignore margin to avoid permanent self-collision
void mj_collideFlexSAP(const mjModel* m, mjData* d, int f) {
  mj_markStack(d);

  // allocate and construct active element ids
  int* elid = mj_stackAllocInt(d, m->flex_elemnum[f]);
  int nactive = 0;
  int flex_elemnum = m->flex_elemnum[f];
  for (int i=0; i < flex_elemnum; i++) {
    if (mj_isElemActive(m, f, i)) {
      elid[nactive++] = i;
    }
  }

  // nothing active
  if (nactive < 2) {
    mj_freeStack(d);
    return;
  }

  // allocate and construct AAMMs for active elements
  mjtNum* aamm = mj_stackAllocNum(d, 6*nactive);
  const mjtNum* elemaabb = d->flexelem_aabb + 6*m->flex_elemadr[f];
  for (int i=0; i < nactive; i++) {
    mju_sub3(aamm+6*i+0, elemaabb+6*elid[i], elemaabb+6*elid[i]+3);
    mju_add3(aamm+6*i+3, elemaabb+6*elid[i], elemaabb+6*elid[i]+3);
  }

  // select largest axis from flex bvh
  const mjtNum* bvh = d->bvh_aabb_dyn + 6*(m->flex_bvhadr[f] - m->nbvhstatic);
  int axis = (bvh[3] > bvh[4] && bvh[3] > bvh[5]) ? 0 : (bvh[4] > bvh[5] ? 1 : 2);

  // call SAP; hard limit on number of pairs to avoid out-of-memory
  int maxsappair = mjMIN(nactive*(nactive-1)/2, 1000000);
  int* sappair = mj_stackAllocInt(d, maxsappair);
  int nsappair = mj_SAP(d, aamm, nactive, axis, sappair, maxsappair);
  if (nsappair < 0) {
    mjERROR("SAP failed");
  }

  // send SAP pairs to nearphase
  for (int i=0; i < nsappair; i++) {
    int e1 = elid[sappair[i] >> 16];
    int e2 = elid[sappair[i] & 0xFFFF];
    mj_collideElems(m, d, f, e1, f, e2);
  }

  mj_freeStack(d);
}



// test a geom and an elem for collision, add to contact list
void mj_collideGeomElem(const mjModel* m, mjData* d, int g, int f, int e) {
  TM_START;

  mjtNum margin = mj_assignMargin(m, mju_max(m->geom_margin[g], m->flex_margin[f]));
  int dim = m->flex_dim[f], type = m->geom_type[g];
  int num;

  // bounding sphere test: only if midphase is disabled
  if (mjDISABLED(mjDSBL_MIDPHASE)) {
    int eglobal = m->flex_elemadr[f] + e;
    if (filterSphereBox(d->geom_xpos+3*g, m->geom_rbound[g]+margin,
                        d->flexelem_aabb+6*eglobal)) {
      return;
    }
  }

  // skip if element has vertices on the same body as geom
  int b = m->geom_bodyid[g];
  const int* edata = m->flex_elem + m->flex_elemdataadr[f] + e*(dim+1);
  const int* bdata = m->flex_vertbodyid + m->flex_vertadr[f];
  for (int i=0; i <= dim; i++) {
    if (b == bdata[edata[i]]) {
      return;
    }
  }

  // allocate mjContact[mjMAXCONPAIR] on the arena
  mjContact* con =
    (mjContact*) mj_arenaAllocByte(d, sizeof(mjContact) * mjMAXCONPAIR, _Alignof(mjContact));
  if (!con) {
    mj_warning(d, mjWARN_CONTACTFULL, d->ncon);
    return;
  }

  // sphere/capsule/box : capsule
  if (dim == 1 && (type == mjGEOM_SPHERE || type == mjGEOM_CAPSULE || type == mjGEOM_BOX)) {
    // make capsule from vertices
    mjtNum pos[3], mat[9], size[2];
    mj_makeCapsule(m, d, f, m->flex_elem + m->flex_elemdataadr[f] + e*2,
                   pos, mat, size);

    // call raw primitive for corresponding geom type
    if (type == mjGEOM_SPHERE) {
      num = mjraw_SphereCapsule(con, margin,
                                d->geom_xpos+3*g, d->geom_xmat+9*g, m->geom_size+3*g,
                                pos, mat, size);
    }
    else if (type == mjGEOM_CAPSULE) {
      num = mjraw_CapsuleCapsule(con, margin,
                                 d->geom_xpos+3*g, d->geom_xmat+9*g, m->geom_size+3*g,
                                 pos, mat, size);
    }
    else {
      num = mjraw_CapsuleBox(con, margin,
                             pos, mat, size,
                             d->geom_xpos+3*g, d->geom_xmat+9*g, m->geom_size+3*g);

      // reverse contact normals, since box geom is second
      for (int i=0; i < num; i++) {
        mju_scl3(con[i].frame, con[i].frame, -1);
      }
    }
  }

  // heightfield : elem
  else if (type == mjGEOM_HFIELD) {
    num = mjc_HFieldElem(m, d, con, g, f, e, margin);
  }

  // sphere : triangle
  else if (type == mjGEOM_SPHERE && dim == 2) {
    const mjtNum* vertxpos = d->flexvert_xpos + 3*m->flex_vertadr[f];
    num = mjraw_SphereTriangle(con, margin,
                               d->geom_xpos+3*g, m->geom_size[3*g],
                               vertxpos + 3*edata[0], vertxpos + 3*edata[1],
                               vertxpos + 3*edata[2], m->flex_radius[f]);
  }

  // general geom : elem
  else {
    num = mjc_ConvexElem(m, d, con, g, -1, -1, -1, f, e, margin);
  }

  // check contacts
  if (!num) {
    resetArena(d);
    return;
  }

  // get contact parameters
  int condim;
  mjtNum gap, friction[5], solref[mjNREF], solimp[mjNIMP];
  mjtNum solreffriction[mjNREF] = {0};
  mj_contactParam(m, &condim, &gap, solref, solimp, friction, g, -1, -1, f);

  // add contacts
  for (int i=0; i < num; i++) {
    // set contact ids
    con[i].geom[0] = g;
    con[i].geom[1] = -1;
    con[i].flex[0] = -1;
    con[i].flex[1] = f;
    con[i].elem[0] = -1;
    con[i].elem[1] = e;
    con[i].vert[0] = -1;
    con[i].vert[1] = -1;

    // set remaining contact parameters
    mj_setContact(m, con + i, condim, margin-gap, solref, solreffriction, solimp, friction);
  }

  // add to ncon
  d->ncon += num;

  // move arena pointer back to the end of the contact array
  resetArena(d);

  // add duration without incrementing counter
  TM_ADD(mjTIMER_COL_NARROW);
}



// test two elems for collision, add to contact list
void mj_collideElems(const mjModel* m, mjData* d, int f1, int e1, int f2, int e2) {
  TM_START;

  mjtNum margin = mj_assignMargin(m, mju_max(m->flex_margin[f1], m->flex_margin[f2]));
  int dim1 = m->flex_dim[f1], dim2 = m->flex_dim[f2];
  int num;

  // ignore margin in self-collisions
  if (f1 == f2) {
    margin = 0;
  }

  // bounding box filter (not applied in midphase)
  if (filterBox(d->flexelem_aabb+6*(m->flex_elemadr[f1]+e1),
                d->flexelem_aabb+6*(m->flex_elemadr[f2]+e2), margin)) {
    return;
  }

  // skip if elements have vertices on the same body
  const int* edata1 = m->flex_elem + m->flex_elemdataadr[f1] + e1*(dim1+1);
  const int* edata2 = m->flex_elem + m->flex_elemdataadr[f2] + e2*(dim2+1);
  const int* bdata1 = m->flex_vertbodyid + m->flex_vertadr[f1];
  const int* bdata2 = m->flex_vertbodyid + m->flex_vertadr[f2];
  for (int i1=0; i1 <= dim1; i1++) {
    int b1 = bdata1[edata1[i1]];
    for (int i2=0; i2 <= dim2; i2++) {
      if (b1 == bdata2[edata2[i2]]) {
        return;
      }
    }
  }

  // allocate mjContact[mjMAXCONPAIR] on the arena
  mjContact* con =
    (mjContact*) mj_arenaAllocByte(d, sizeof(mjContact) * mjMAXCONPAIR, _Alignof(mjContact));
  if (!con) {
    mj_warning(d, mjWARN_CONTACTFULL, d->ncon);
    return;
  }

  // capsule : capsule
  if (dim1 == 1 && dim2 == 1) {
    // make capsules from vertices
    mjtNum pos1[3], mat1[9], size1[2];
    mjtNum pos2[3], mat2[9], size2[2];
    mj_makeCapsule(m, d, f1, m->flex_elem + m->flex_elemdataadr[f1] + e1*2,
                   pos1, mat1, size1);
    mj_makeCapsule(m, d, f2, m->flex_elem + m->flex_elemdataadr[f2] + e2*2,
                   pos2, mat2, size2);

    // raw primitive
    num = mjraw_CapsuleCapsule(con, margin, pos1, mat1, size1, pos2, mat2, size2);
  }

  // general convex collision
  else {
    num = mjc_ConvexElem(m, d, con, -1, f1, e1, -1, f2, e2, margin);
  }

  // check contacts
  if (!num) {
    resetArena(d);
    return;
  }

  // get contact parameters
  int condim;
  mjtNum gap, friction[5], solref[mjNREF], solimp[mjNIMP];
  mjtNum solreffriction[mjNREF] = {0};
  mj_contactParam(m, &condim, &gap, solref, solimp, friction, -1, -1, f1, f2);

  // ignore gap in self collision, since margin is ignored
  if (f1 == f2) {
    gap = 0;
  }

  // add contacts
  for (int i=0; i < num; i++) {
    // set contact ids
    con[i].geom[0] = -1;
    con[i].geom[1] = -1;
    con[i].flex[0] = f1;
    con[i].flex[1] = f2;
    con[i].elem[0] = e1;
    con[i].elem[1] = e2;
    con[i].vert[0] = -1;
    con[i].vert[1] = -1;

    // set remaining contact parameters
    mj_setContact(m, con + i, condim, margin-gap, solref, solreffriction, solimp, friction);
  }

  // add to ncon
  d->ncon += num;

  // move arena pointer back to the end of the contact array
  resetArena(d);

  // add duration without incrementing counter
  TM_ADD(mjTIMER_COL_NARROW);
}



// test element and vertex for collision, add to contact list
void mj_collideElemVert(const mjModel* m, mjData* d, int f, int e, int v) {
  mjtNum margin = mj_assignMargin(m, m->flex_margin[f]);
  mjtNum radius = m->flex_radius[f];
  const mjtNum* vert = d->flexvert_xpos + 3*(m->flex_vertadr[f] + v);
  int dim = m->flex_dim[f];
  const int* edata = m->flex_elem + m->flex_elemdataadr[f] + e*(dim+1);
  int num;

  // box-box filter (sphere treated as box)
  const mjtNum* aabb = d->flexelem_aabb + 6*(m->flex_elemadr[f] + e);
  mjtNum rbound = margin + radius;
  if (aabb[0]-aabb[3] > vert[0]+rbound) return;
  if (aabb[1]-aabb[4] > vert[1]+rbound) return;
  if (aabb[2]-aabb[5] > vert[2]+rbound) return;
  if (aabb[0]+aabb[3] < vert[0]-rbound) return;
  if (aabb[1]+aabb[4] < vert[1]-rbound) return;
  if (aabb[2]+aabb[5] < vert[2]-rbound) return;

  // allocate mjContact[mjMAXCONPAIR] on the arena
  mjContact* con =
    (mjContact*) mj_arenaAllocByte(d, sizeof(mjContact) * mjMAXCONPAIR, _Alignof(mjContact));
  if (!con) {
    mj_warning(d, mjWARN_CONTACTFULL, d->ncon);
    return;
  }

  // sphere : capsule
  if (dim == 1) {
    mjtNum pos[3], mat[9], size[2];
    mjtNum I[9] = {1, 0, 0, 0, 1, 0, 0, 0, 1};
    mj_makeCapsule(m, d, f, edata, pos, mat, size);
    num = mjraw_SphereCapsule(con, 0, vert, I, &radius, pos, mat, size);
  }

  // sphere : triangle
  else if (dim == 2) {
    const mjtNum* vertxpos = d->flexvert_xpos + 3*m->flex_vertadr[f];
    num = mjraw_SphereTriangle(con, 0, vert, radius,
                               vertxpos + 3*edata[0], vertxpos + 3*edata[1],
                               vertxpos + 3*edata[2], radius);
  }

  // sphere : tetrahdron
  else {
    num = mjc_ConvexElem(m, d, con, -1, f, -1, v, f, e, 0);
  }

  // check contacts
  if (!num) {
    resetArena(d);
    return;
  }

  // get contact parameters
  int condim;
  mjtNum gap, friction[5], solref[mjNREF], solimp[mjNIMP];
  mjtNum solreffriction[mjNREF] = {0};
  mj_contactParam(m, &condim, &gap, solref, solimp, friction, -1, -1, f, f);

  // add contacts
  for (int i=0; i < num; i++) {
    // set contact ids
    con[i].geom[0] = -1;
    con[i].geom[1] = -1;
    con[i].flex[0] = f;
    con[i].flex[1] = f;
    con[i].elem[0] = -1;
    con[i].elem[1] = e;
    con[i].vert[0] = v;
    con[i].vert[1] = -1;

    // set remaining contact parameters
    mj_setContact(m, con + i, condim, 0, solref, solreffriction, solimp, friction);
  }

  // add to ncon
  d->ncon += num;

  // move arena pointer back to the end of the contact array
  resetArena(d);
}<|MERGE_RESOLUTION|>--- conflicted
+++ resolved
@@ -633,14 +633,6 @@
   return 1;
 }
 
-<<<<<<< HEAD
-static mjCollisionTree* mj_stackAllocTree(mjData* d, int max_stack) {
-  // check that the quotient is an integer
-  return (mjCollisionTree*)mj_stackAlloc(
-    d, max_stack * sizeof(mjCollisionTree*) / sizeof(mjtNum));
-}
-=======
->>>>>>> 8f9c690c
 
 
 // binary search between two bodyflex trees
